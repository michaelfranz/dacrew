from __future__ import annotations

<<<<<<< HEAD
import hashlib
import hmac
import json
import logging
import os
import sys
from datetime import datetime
from pathlib import Path
from typing import Dict, Any
=======
import os
from fastapi import FastAPI
>>>>>>> 09db3043

from fastapi import FastAPI, HTTPException, Request
from fastapi.responses import JSONResponse

from dacrew.service import EvaluationService
from .config import AppConfig
from .model import JiraWebhook

# from .service import EvaluationService  # Commented out for mock testing

app = FastAPI(title="Dacrew", description="Jira issue evaluation service")

# Global service instance
service: EvaluationService | None = None

# Logging configuration
def setup_logging() -> None:
    """Setup logging configuration with configurable log directory."""
    # Get log directory from environment variable, default to ./logs
    log_dir = os.getenv("DACREW_LOG_DIR", "./logs")
    log_path = Path(log_dir)
    log_path.mkdir(parents=True, exist_ok=True)
    
    # Configure logging
    logging.basicConfig(
        level=logging.INFO,
        format='%(asctime)s - %(name)s - %(levelname)s - %(message)s',
        handlers=[
            logging.FileHandler(log_path / "dacrew.log"),
            logging.StreamHandler(sys.stdout)
        ]
    )

def log_server_message(message: str) -> None:
    """Log server messages."""
    logging.info(f"[SERVER] {message}")

def log_webhook_request(webhook_data: Dict[str, Any], query_params: Dict[str, str] = None) -> None:
    """Log webhook request details."""
    try:
        # Get log directory
        log_dir = os.getenv("DACREW_LOG_DIR", "./logs")
        log_path = Path(log_dir)
        log_path.mkdir(parents=True, exist_ok=True)
        
        # Create timestamped webhook log file
        timestamp = datetime.now().strftime("%Y%m%dT%H%M%S")
        webhook_file = log_path / f"webhook-{timestamp}.log"
        
        with open(webhook_file, "w", encoding="utf-8") as f:
            f.write(f"Webhook received at: {datetime.now().isoformat()}\n")
            if query_params:
                f.write(f"Query parameters: {json.dumps(query_params, indent=2)}\n")
            f.write(f"Webhook payload:\n{json.dumps(webhook_data, indent=2)}\n")
        
        logging.info(f"Webhook logged to: {webhook_file}")
    except Exception as e:
        logging.error(f"Failed to log webhook request: {e}")

def log_error(error_message: str, request_data: str = "") -> None:
    """Log errors to timestamped error log files."""
    try:
        # Get log directory
        log_dir = os.getenv("DACREW_LOG_DIR", "./logs")
        log_path = Path(log_dir)
        log_path.mkdir(parents=True, exist_ok=True)
        
        timestamp = datetime.now().strftime("%Y%m%dT%H%M%S")
        error_file = log_path / f"error-{timestamp}.log"
        
        with open(error_file, "w", encoding="utf-8") as f:
            f.write(f"Error: {error_message}\n")
            if request_data:
                f.write(f"Request Data: {request_data}\n")
        
        logging.error(f"Error logged to: {error_file}")
    except Exception as e:
        logging.error(f"Failed to write error log: {e}")


async def mock_process_webhook_payload(webhook: JiraWebhook, project_key: str, issue_key: str) -> None:
    """Mock processing function for testing webhook handling."""
    log_server_message(f"[MOCK] Starting mock processing for {project_key}/{issue_key}")
    
    # Extract issue details from the validated Pydantic model
    if webhook.issue and webhook.issue.fields:
        fields = webhook.issue.fields
        
        # Extract basic issue information using the model
        issue_type = fields.issuetype.name
        status = fields.status.name
        summary = fields.summary
        description = fields.description or "no description"
        priority = fields.priority.name
        assignee = fields.assignee.displayName if fields.assignee else "unassigned"
        
        log_server_message(f"[MOCK] Issue Type: {issue_type}")
        log_server_message(f"[MOCK] Status: {status}")
        log_server_message(f"[MOCK] Priority: {priority}")
        log_server_message(f"[MOCK] Assignee: {assignee}")
        log_server_message(f"[MOCK] Summary: {summary}")
        log_server_message(f"[MOCK] Description length: {len(description)} characters")
        
        # Log webhook event type
        log_server_message(f"[MOCK] Webhook Event: {webhook.webhookEvent}")
        
        # Log changelog information if available
        if webhook.changelog and webhook.changelog.items:
            log_server_message(f"[MOCK] Changelog items: {len(webhook.changelog.items)}")
            for item in webhook.changelog.items:
                log_server_message(f"[MOCK] Changed field: {item.field} from '{item.fromString}' to '{item.toString}'")
    else:
        log_server_message(f"[MOCK] No issue data available in webhook")
    
    # Simulate processing time (realistic for LLM operations)
    import asyncio
    await asyncio.sleep(2.5)  # Simulate 2.5 seconds processing time (realistic for LLM)
    
    # Log what would happen in real processing
    log_server_message(f"[MOCK] Would find agent for {issue_type}/{status}")
    log_server_message(f"[MOCK] Would evaluate issue with context")
    log_server_message(f"[MOCK] Would add comment to Jira")
    log_server_message(f"[MOCK] Would transition status if needed")
    
    log_server_message(f"[MOCK] Mock processing completed for {project_key}/{issue_key}")


<<<<<<< HEAD
def compute_hmac_sha256(data: bytes, secret: str) -> str:
    """Compute HMAC-SHA256 signature for the given data and secret."""
    return hmac.new(
        secret.encode('utf-8'),
        data,
        hashlib.sha256
    ).hexdigest()

=======
def create_app(config_path: str | None = None) -> FastAPI:
    """Create and configure the FastAPI application.

    The configuration file path can be provided explicitly or through the
    ``DACREW_CONFIG`` environment variable. If neither is supplied, the
    application defaults to ``config.yml`` in the working directory.
    """

    path = config_path or os.environ.get("DACREW_CONFIG", "config.yml")
    cfg = AppConfig.load(path)
    service = EvaluationService(cfg)
>>>>>>> 09db3043

def verify_hmac_signature(data: bytes, signature_header: str, secret: str) -> bool:
    """Verify HMAC signature from X-Hub-Signature header."""
    if not signature_header or not secret:
        return False
    
    # Extract the signature value (remove 'sha256=' prefix)
    if signature_header.startswith('sha256='):
        expected_signature = signature_header[7:]  # Remove 'sha256=' prefix
    else:
        expected_signature = signature_header
    
    # Compute the actual signature
    actual_signature = compute_hmac_sha256(data, secret)
    
    # Compare signatures (use hmac.compare_digest for timing attack protection)
    return hmac.compare_digest(expected_signature, actual_signature)


@app.on_event("startup")
async def startup_event() -> None:
    """Initialize the service on startup."""
    global service
    
    # Setup logging first
    setup_logging()
    log_server_message("Server starting up")
    
    try:
        config = AppConfig.load("config.yml")
        # service = EvaluationService(config)  # Commented out for mock testing
        # service.start()  # Commented out for mock testing
        log_server_message("Mock mode - service initialization skipped")
        log_server_message(f"Server ready on port 8080")
        log_server_message(f"Webhook endpoint: /webhook/jira")
        log_server_message(f"Health check: /health")
    except Exception as e:
        log_server_message(f"Failed to initialize service: {e}")
        raise


@app.on_event("shutdown")
async def shutdown_event() -> None:
    """Clean up the service on shutdown."""
    global service
    log_server_message("Server shutting down")
    if service:
        await service.stop()
        log_server_message("Service stopped")


@app.post("/embeddings/update/{project_id}")
async def update_embeddings(project_id: str) -> dict:
    """Update embeddings for a project."""
    if not service:
        raise HTTPException(status_code=500, detail="Service not initialized")
    
    await service.update_embeddings(project_id)
    return {"message": f"Embeddings updated for project {project_id}"}


@app.get("/health")
async def health_check() -> dict:
    """Health check endpoint."""
    return {"status": "healthy"}


@app.post("/webhook/jira")
async def jira_webhook(request: Request) -> dict:
    """Handle Jira webhook requests with HMAC signature validation."""
    # Mock mode - no service dependency
    # if not service:
    #     log_server_message("Webhook request received but service not initialized")
    #     raise HTTPException(status_code=500, detail="Service not initialized")
    
    # Get request body
    body = await request.body()
    
    # Log query parameters if present
    query_params = dict(request.query_params)
    if query_params:
        log_server_message(f"Query parameters received: {query_params}")
    
    # Get webhook secret from config (mock mode)
    try:
        config = AppConfig.load("config.yml")
        webhook_secret = config.jira.webhook_secret
    except Exception as e:
        log_server_message(f"Failed to load config: {e}")
        webhook_secret = ""
    
    if not webhook_secret:
        log_server_message("Webhook secret not configured")
        log_error("Webhook secret not configured", body.decode('utf-8', errors='ignore'))
        raise HTTPException(status_code=500, detail="Webhook secret not configured")
    
    # Check for HMAC signature in headers
    signature_header = request.headers.get("X-Hub-Signature")
    if not signature_header:
        log_server_message("Missing X-Hub-Signature header")
        log_error("Missing X-Hub-Signature header", body.decode('utf-8', errors='ignore'))
        raise HTTPException(status_code=401, detail="Missing X-Hub-Signature header")
    
    if not verify_hmac_signature(body, signature_header, webhook_secret):
        log_server_message("Invalid HMAC signature")
        log_server_message(f"Received signature: {signature_header}")
        log_error("Invalid HMAC signature", body.decode('utf-8', errors='ignore'))
        raise HTTPException(status_code=401, detail="Invalid HMAC signature")
    
    # Parse and validate webhook payload using Pydantic model
    try:
        payload = json.loads(body)
        log_webhook_request(payload, query_params)
        
        # Convert to Pydantic model for validation and structured access
        webhook = JiraWebhook.model_validate(payload)
        log_server_message(f"Webhook validated successfully: {webhook.webhookEvent}")
        
    except json.JSONDecodeError as e:
        log_server_message(f"JSON parsing error: {e}")
        log_error(f"Invalid JSON in request body: {e}", body.decode('utf-8', errors='ignore'))
        raise HTTPException(status_code=400, detail="Invalid JSON payload")
    except Exception as e:
        log_server_message(f"Failed to validate webhook payload: {e}")
        log_error(f"Validation error: {e}", json.dumps(payload))
        # Continue with partial data as requested
        log_server_message("Continuing with partial data due to validation error")
        webhook = None
    
    # Extract information for processing using the model
    try:
        if webhook and webhook.issue:
            issue_key = webhook.issue.key
            project_key = webhook.issue.fields.project.key
            webhook_event = webhook.webhookEvent
            issue_event_type = webhook.issue_event_type_name or "unknown"
            
            log_server_message(f"Processing webhook: {webhook_event} - {issue_event_type} for {project_key}/{issue_key}")
            
            # Call mock processing function with the validated model
            await mock_process_webhook_payload(webhook, project_key, issue_key)
            
            log_server_message(f"Webhook processed successfully for {project_key}/{issue_key}")
        else:
            log_server_message("Webhook processed but no issue data available")
        
    except Exception as e:
        log_server_message(f"Error processing webhook: {e}")
        log_error(f"Error processing webhook: {e}", json.dumps(payload))
        raise HTTPException(status_code=500, detail="Error processing webhook")
    
    # For production, return a simple acknowledgment
    return {
        "status": "success",
        "message": "Webhook processed successfully"
    }


@app.exception_handler(404)
async def not_found_handler(request: Request, exc: HTTPException):
    """Handle 404 errors."""
    log_server_message(f"404 Not Found: {request.url}")
    return JSONResponse(
        status_code=404,
        content={"error": "Not found", "path": str(request.url)}
    )


@app.exception_handler(500)
async def internal_error_handler(request: Request, exc: HTTPException):
    """Handle 500 errors."""
    log_server_message(f"500 Internal Server Error: {exc.detail}")
    return JSONResponse(
        status_code=500,
        content={"error": "Internal server error"}
    )


if __name__ == "__main__":
    import uvicorn
    
    # Run the server on localhost:8080 for local testing
    uvicorn.run(
        "dacrew.server:app",
        host="localhost",
        port=8080,
        reload=False,
        log_level="info"
    )<|MERGE_RESOLUTION|>--- conflicted
+++ resolved
@@ -1,6 +1,5 @@
 from __future__ import annotations
 
-<<<<<<< HEAD
 import hashlib
 import hmac
 import json
@@ -10,10 +9,6 @@
 from datetime import datetime
 from pathlib import Path
 from typing import Dict, Any
-=======
-import os
-from fastapi import FastAPI
->>>>>>> 09db3043
 
 from fastapi import FastAPI, HTTPException, Request
 from fastapi.responses import JSONResponse
@@ -36,7 +31,7 @@
     log_dir = os.getenv("DACREW_LOG_DIR", "./logs")
     log_path = Path(log_dir)
     log_path.mkdir(parents=True, exist_ok=True)
-    
+
     # Configure logging
     logging.basicConfig(
         level=logging.INFO,
@@ -58,17 +53,17 @@
         log_dir = os.getenv("DACREW_LOG_DIR", "./logs")
         log_path = Path(log_dir)
         log_path.mkdir(parents=True, exist_ok=True)
-        
+
         # Create timestamped webhook log file
         timestamp = datetime.now().strftime("%Y%m%dT%H%M%S")
         webhook_file = log_path / f"webhook-{timestamp}.log"
-        
+
         with open(webhook_file, "w", encoding="utf-8") as f:
             f.write(f"Webhook received at: {datetime.now().isoformat()}\n")
             if query_params:
                 f.write(f"Query parameters: {json.dumps(query_params, indent=2)}\n")
             f.write(f"Webhook payload:\n{json.dumps(webhook_data, indent=2)}\n")
-        
+
         logging.info(f"Webhook logged to: {webhook_file}")
     except Exception as e:
         logging.error(f"Failed to log webhook request: {e}")
@@ -80,15 +75,15 @@
         log_dir = os.getenv("DACREW_LOG_DIR", "./logs")
         log_path = Path(log_dir)
         log_path.mkdir(parents=True, exist_ok=True)
-        
+
         timestamp = datetime.now().strftime("%Y%m%dT%H%M%S")
         error_file = log_path / f"error-{timestamp}.log"
-        
+
         with open(error_file, "w", encoding="utf-8") as f:
             f.write(f"Error: {error_message}\n")
             if request_data:
                 f.write(f"Request Data: {request_data}\n")
-        
+
         logging.error(f"Error logged to: {error_file}")
     except Exception as e:
         logging.error(f"Failed to write error log: {e}")
@@ -97,11 +92,11 @@
 async def mock_process_webhook_payload(webhook: JiraWebhook, project_key: str, issue_key: str) -> None:
     """Mock processing function for testing webhook handling."""
     log_server_message(f"[MOCK] Starting mock processing for {project_key}/{issue_key}")
-    
+
     # Extract issue details from the validated Pydantic model
     if webhook.issue and webhook.issue.fields:
         fields = webhook.issue.fields
-        
+
         # Extract basic issue information using the model
         issue_type = fields.issuetype.name
         status = fields.status.name
@@ -109,17 +104,17 @@
         description = fields.description or "no description"
         priority = fields.priority.name
         assignee = fields.assignee.displayName if fields.assignee else "unassigned"
-        
+
         log_server_message(f"[MOCK] Issue Type: {issue_type}")
         log_server_message(f"[MOCK] Status: {status}")
         log_server_message(f"[MOCK] Priority: {priority}")
         log_server_message(f"[MOCK] Assignee: {assignee}")
         log_server_message(f"[MOCK] Summary: {summary}")
         log_server_message(f"[MOCK] Description length: {len(description)} characters")
-        
+
         # Log webhook event type
         log_server_message(f"[MOCK] Webhook Event: {webhook.webhookEvent}")
-        
+
         # Log changelog information if available
         if webhook.changelog and webhook.changelog.items:
             log_server_message(f"[MOCK] Changelog items: {len(webhook.changelog.items)}")
@@ -127,21 +122,20 @@
                 log_server_message(f"[MOCK] Changed field: {item.field} from '{item.fromString}' to '{item.toString}'")
     else:
         log_server_message(f"[MOCK] No issue data available in webhook")
-    
+
     # Simulate processing time (realistic for LLM operations)
     import asyncio
     await asyncio.sleep(2.5)  # Simulate 2.5 seconds processing time (realistic for LLM)
-    
+
     # Log what would happen in real processing
     log_server_message(f"[MOCK] Would find agent for {issue_type}/{status}")
     log_server_message(f"[MOCK] Would evaluate issue with context")
     log_server_message(f"[MOCK] Would add comment to Jira")
     log_server_message(f"[MOCK] Would transition status if needed")
-    
+
     log_server_message(f"[MOCK] Mock processing completed for {project_key}/{issue_key}")
 
 
-<<<<<<< HEAD
 def compute_hmac_sha256(data: bytes, secret: str) -> str:
     """Compute HMAC-SHA256 signature for the given data and secret."""
     return hmac.new(
@@ -150,34 +144,21 @@
         hashlib.sha256
     ).hexdigest()
 
-=======
-def create_app(config_path: str | None = None) -> FastAPI:
-    """Create and configure the FastAPI application.
-
-    The configuration file path can be provided explicitly or through the
-    ``DACREW_CONFIG`` environment variable. If neither is supplied, the
-    application defaults to ``config.yml`` in the working directory.
-    """
-
-    path = config_path or os.environ.get("DACREW_CONFIG", "config.yml")
-    cfg = AppConfig.load(path)
-    service = EvaluationService(cfg)
->>>>>>> 09db3043
 
 def verify_hmac_signature(data: bytes, signature_header: str, secret: str) -> bool:
     """Verify HMAC signature from X-Hub-Signature header."""
     if not signature_header or not secret:
         return False
-    
+
     # Extract the signature value (remove 'sha256=' prefix)
     if signature_header.startswith('sha256='):
         expected_signature = signature_header[7:]  # Remove 'sha256=' prefix
     else:
         expected_signature = signature_header
-    
+
     # Compute the actual signature
     actual_signature = compute_hmac_sha256(data, secret)
-    
+
     # Compare signatures (use hmac.compare_digest for timing attack protection)
     return hmac.compare_digest(expected_signature, actual_signature)
 
@@ -186,11 +167,11 @@
 async def startup_event() -> None:
     """Initialize the service on startup."""
     global service
-    
+
     # Setup logging first
     setup_logging()
     log_server_message("Server starting up")
-    
+
     try:
         config = AppConfig.load("config.yml")
         # service = EvaluationService(config)  # Commented out for mock testing
@@ -219,7 +200,7 @@
     """Update embeddings for a project."""
     if not service:
         raise HTTPException(status_code=500, detail="Service not initialized")
-    
+
     await service.update_embeddings(project_id)
     return {"message": f"Embeddings updated for project {project_id}"}
 
@@ -237,15 +218,15 @@
     # if not service:
     #     log_server_message("Webhook request received but service not initialized")
     #     raise HTTPException(status_code=500, detail="Service not initialized")
-    
+
     # Get request body
     body = await request.body()
-    
+
     # Log query parameters if present
     query_params = dict(request.query_params)
     if query_params:
         log_server_message(f"Query parameters received: {query_params}")
-    
+
     # Get webhook secret from config (mock mode)
     try:
         config = AppConfig.load("config.yml")
@@ -253,34 +234,34 @@
     except Exception as e:
         log_server_message(f"Failed to load config: {e}")
         webhook_secret = ""
-    
+
     if not webhook_secret:
         log_server_message("Webhook secret not configured")
         log_error("Webhook secret not configured", body.decode('utf-8', errors='ignore'))
         raise HTTPException(status_code=500, detail="Webhook secret not configured")
-    
+
     # Check for HMAC signature in headers
     signature_header = request.headers.get("X-Hub-Signature")
     if not signature_header:
         log_server_message("Missing X-Hub-Signature header")
         log_error("Missing X-Hub-Signature header", body.decode('utf-8', errors='ignore'))
         raise HTTPException(status_code=401, detail="Missing X-Hub-Signature header")
-    
+
     if not verify_hmac_signature(body, signature_header, webhook_secret):
         log_server_message("Invalid HMAC signature")
         log_server_message(f"Received signature: {signature_header}")
         log_error("Invalid HMAC signature", body.decode('utf-8', errors='ignore'))
         raise HTTPException(status_code=401, detail="Invalid HMAC signature")
-    
+
     # Parse and validate webhook payload using Pydantic model
     try:
         payload = json.loads(body)
         log_webhook_request(payload, query_params)
-        
+
         # Convert to Pydantic model for validation and structured access
         webhook = JiraWebhook.model_validate(payload)
         log_server_message(f"Webhook validated successfully: {webhook.webhookEvent}")
-        
+
     except json.JSONDecodeError as e:
         log_server_message(f"JSON parsing error: {e}")
         log_error(f"Invalid JSON in request body: {e}", body.decode('utf-8', errors='ignore'))
@@ -291,7 +272,7 @@
         # Continue with partial data as requested
         log_server_message("Continuing with partial data due to validation error")
         webhook = None
-    
+
     # Extract information for processing using the model
     try:
         if webhook and webhook.issue:
@@ -299,21 +280,21 @@
             project_key = webhook.issue.fields.project.key
             webhook_event = webhook.webhookEvent
             issue_event_type = webhook.issue_event_type_name or "unknown"
-            
+
             log_server_message(f"Processing webhook: {webhook_event} - {issue_event_type} for {project_key}/{issue_key}")
-            
+
             # Call mock processing function with the validated model
             await mock_process_webhook_payload(webhook, project_key, issue_key)
-            
+
             log_server_message(f"Webhook processed successfully for {project_key}/{issue_key}")
         else:
             log_server_message("Webhook processed but no issue data available")
-        
+
     except Exception as e:
         log_server_message(f"Error processing webhook: {e}")
         log_error(f"Error processing webhook: {e}", json.dumps(payload))
         raise HTTPException(status_code=500, detail="Error processing webhook")
-    
+
     # For production, return a simple acknowledgment
     return {
         "status": "success",
@@ -343,7 +324,7 @@
 
 if __name__ == "__main__":
     import uvicorn
-    
+
     # Run the server on localhost:8080 for local testing
     uvicorn.run(
         "dacrew.server:app",
